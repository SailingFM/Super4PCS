#include "4pcs.h"
#include "Eigen/Dense"

#include <fstream>
#include <iostream>
#include <string>
#include <opencv2/highgui/highgui.hpp>
#include <opencv2/core/eigen.hpp>

#include "io/io.h"

#define sqr(x) ((x) * (x))

using namespace std;
using namespace match_4pcs;

// First input.
std::string input1 = "input1.obj";

// Second input.
std::string input2 = "input2.obj";

// Output. The transformed second input.
std::string output = "";
// Default name for the output file
std::string defaultOutput = "output.obj";

// Transformation matrice.
std::string outputMat = "";

// Sampled cloud 1
std::string outputSampled1 = "";

// Sampled cloud 2
std::string outputSampled2 = "";

// Delta (see the paper).
double delta = 5.0;

// Estimated overlap (see the paper).
double overlap = 0.2;

// Threshold of the computed overlap for termination. 1.0 means don't terminate
// before the end.
double thr = 1.0;

// Maximum norm of RGB values between corresponded points. 1e9 means don't use.
double max_color = 150;

// Number of sampled points in both files. The 4PCS allows a very aggressive
// sampling.
int n_points = 200;

// Maximum angle (degrees) between corresponded normals.
double norm_diff = 90.0;

// Maximum allowed computation time.
int max_time_seconds = 10;

bool use_super4pcs = true;

void getArgs(int argc, char **argv) {
  int i = 1;
  while (i < argc) {
    if (!strcmp(argv[i], "-i")) {
      input1 = std::string(argv[++i]);
      input2 = std::string(argv[++i]);
    } else if (!strcmp(argv[i], "-o")) {
      overlap = atof(argv[++i]);
    } else if (!strcmp(argv[i], "-d")) {
      delta = atof(argv[++i]);
    } else if (!strcmp(argv[i], "-c")) {
      max_color = atof(argv[++i]);
    } else if (!strcmp(argv[i], "-t")) {
      max_time_seconds = atoi(argv[++i]);
    } else if (!strcmp(argv[i], "-a")) {
      norm_diff = atof(argv[++i]);
    } else if (!strcmp(argv[i], "-n")) {
      n_points = atoi(argv[++i]);
    } else if (!strcmp(argv[i], "-r")) {
      output = argv[++i];
    } else if (!strcmp(argv[i], "-m")) {
      outputMat = argv[++i];
    } else if (!strcmp(argv[i], "-x")) {
      use_super4pcs = false;
    } else if (!strcmp(argv[i], "--sampled1")) {
      outputSampled1 = argv[++i];
    } else if (!strcmp(argv[i], "--sampled2")) {
      outputSampled2 = argv[++i];
    } else if (!strcmp(argv[i], "-h")) {
      fprintf(stderr, "\nUsage: %s -i input1 input2\n\n", argv[0]);
      fprintf(stderr, "\t[ -o overlap (%2.2f) ]\n", overlap);
      fprintf(stderr, "\t[ -d delta (%2.2f) ]\n", delta);
      fprintf(stderr, "\t[ -n n_points (%d) ]\n", n_points);
      fprintf(stderr, "\t[ -a norm_diff (%f) ]\n", norm_diff);
      fprintf(stderr, "\t[ -c max_color_diff (%f) ]\n", max_color);
      fprintf(stderr, "\t[ -t max_time_seconds (%d) ]\n", max_time_seconds);
      fprintf(stderr, "\t[ -r result_file_name (%s) ]\n", output.c_str());
      fprintf(stderr, "\t[ -m output matrix file (%s) ]\n", outputMat.c_str());
      fprintf(stderr, "\t[ -x (use 4pcs: false by default) ]\n");
      fprintf(stderr, "\t[ --sampled1 (output sampled cloud 1 -- debug+super4pcs only) ]\n");
      fprintf(stderr, "\t[ --sampled2 (output sampled cloud 2 -- debug+super4pcs only) ]\n");
      exit(0);
    } else if (argv[i][0] == '-') {
      cerr << "Unknown flag\n";
      exit(-1);
    };
    i++;
  }

  // if no output file (geometry/matrix) is set, force 3d mesh
  if (output.empty() && outputMat.empty()) output = defaultOutput;

}


void CleanInvalidNormals( vector<Point3D> &v, 
                          vector<cv::Point3f> &normals){
  if (v.size() == normals.size()){
    vector<Point3D>::iterator itV = v.begin();
    vector<cv::Point3f>::iterator itN = normals.begin();
  
    float norm;
    unsigned int nb = 0;
    for( ; itV != v.end(); ){
      norm = cv::norm((*itV).normal());
      if (norm < 0.1){
        itN = normals.erase(itN);
        itV = v.erase(itV);
        nb++;
      }else{
        if (norm != 1.){
          (*itN).x /= norm;
          (*itN).y /= norm;
          (*itN).z /= norm;
        }
        itV++;
        itN++;
      }
    }
    
    if (nb != 0){
      cout << "Removed " << nb << " invalid points/normals" << endl; 
    }
  }
}


int main(int argc, char **argv) {

  vector<Point3D> set1, set2;
  vector<cv::Point2f> tex_coords1, tex_coords2;
  vector<cv::Point3f> normals1, normals2;
  vector<tripple> tris1, tris2;
  vector<std::string> mtls1, mtls2;

  getArgs(argc, argv);
  
  IOManager iomananger;

  // Read the inputs.
  if (!iomananger.ReadObject((char *)input1.c_str(), set1, tex_coords1, normals1, tris1,
                  mtls1)) {
    perror("Can't read input set1");
    exit(-1);
  }

  if (!iomananger.ReadObject((char *)input2.c_str(), set2, tex_coords2, normals2, tris2,
                  mtls2)) {
    perror("Can't read input set2");
    exit(-1);
  }
  
  // clean only when we have pset to avoid wrong face to point indexation
  if (tris1.size() == 0)
    CleanInvalidNormals(set1, normals1);
  if (tris2.size() == 0)
    CleanInvalidNormals(set2, normals2);

  // Our matcher.
  Match4PCSOptions options;  

  // Set parameters.
  cv::Mat mat = cv::Mat::eye(4, 4, CV_64F);
  options.overlap_estimation = overlap;
  options.sample_size = n_points;
  options.max_normal_difference = norm_diff;
  options.max_color_distance = max_color;
  options.max_time_seconds = max_time_seconds;
  options.delta = delta;
  // Match and return the score (estimated overlap or the LCP).  
  float score = 0;
  
  try {

	  if (use_super4pcs) {
		  MatchSuper4PCS matcher(options);
		  cout << "Use Super4PCS" << endl;
          score = matcher.ComputeTransformation(set1, &set2, &mat);

          if(! outputSampled1.empty() ){
              std::cout << "Exporting Sampled cloud 1 to "
                        << outputSampled1.c_str()
                        << "..." << std::flush;
              iomananger.WriteObject((char *)outputSampled1.c_str(),
                                     matcher.getFirstSampled(),
                                     vector<cv::Point2f>(),
                                     vector<cv::Point3f>(),
                                     vector<tripple>(),
                                     vector<string>());
              std::cout << "DONE" << std::endl;
<<<<<<< HEAD
          }

          if(! outputSampled2.empty() ){
=======

>>>>>>> 317added
              std::cout << "Exporting Sampled cloud 2 to "
                        << outputSampled2.c_str()
                        << "..." << std::flush;
              iomananger.WriteObject((char *)outputSampled2.c_str(),
                                     matcher.getSecondSampled(),
                                     vector<cv::Point2f>(),
                                     vector<cv::Point3f>(),
                                     vector<tripple>(),
                                     vector<string>());
              std::cout << "DONE" << std::endl;
          }
	  }
	  else {
		  Match4PCS matcher(options);
		  cout << "Use old 4PCS" << endl;
          score = matcher.ComputeTransformation(set1, &set2, &mat);
      }

  }
  catch (const std::exception& e) {
	  std::cout << "[Error]: " << e.what() << '\n';
	  std::cout << "Aborting with code -2 ..." << std::endl;
	  return -2;
  }
  catch (...) {
	  std::cout << "[Unknown Error]: Aborting with code -3 ..." << std::endl;
	  return -3;
  }

  cout << "Score: " << score << endl;
  cerr <<  score << endl;
  printf("(Homogeneous) Transformation from %s to %s:\n", input2.c_str(),
         input1.c_str());
  printf(
      "\n\n%25.3f %25.3f %25.3f %25.3f\n%25.3f %25.3f %25.3f %25.3f\n%25.3f "
      "%25.3f %25.3f %25.3f\n%25.3f %25.3f %25.3f %25.3f\n\n",
      mat.at<double>(0, 0), mat.at<double>(0, 1), mat.at<double>(0, 2),
      mat.at<double>(0, 3), mat.at<double>(1, 0), mat.at<double>(1, 1),
      mat.at<double>(1, 2), mat.at<double>(1, 3), mat.at<double>(2, 0),
      mat.at<double>(2, 1), mat.at<double>(2, 2), mat.at<double>(2, 3),
      mat.at<double>(3, 0), mat.at<double>(3, 1), mat.at<double>(3, 2),
      mat.at<double>(3, 3));


  if(! outputMat.empty() ){
      std::cout << "Exporting Matrix to "
                << outputMat.c_str()
                << "..." << std::flush;
      iomananger.WriteMatrix(outputMat, mat, IOManager::POLYWORKS);
      std::cout << "DONE" << std::endl;
  }
  
  if (! output.empty() ){
      std::cout << "Exporting Registered geometry to "
                << output.c_str()
                << "..." << std::flush;
      iomananger.WriteObject((char *)output.c_str(),
                             set2,
                             tex_coords2,
                             normals2,
                             tris2,
                             mtls2);
      std::cout << "DONE" << std::endl;
  }

  return 0;
}<|MERGE_RESOLUTION|>--- conflicted
+++ resolved
@@ -209,13 +209,8 @@
                                      vector<tripple>(),
                                      vector<string>());
               std::cout << "DONE" << std::endl;
-<<<<<<< HEAD
           }
-
           if(! outputSampled2.empty() ){
-=======
-
->>>>>>> 317added
               std::cout << "Exporting Sampled cloud 2 to "
                         << outputSampled2.c_str()
                         << "..." << std::flush;
